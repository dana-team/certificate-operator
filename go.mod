module github.com/dana-team/certificate-operator

go 1.22.2

require (
	github.com/crossplane/crossplane-runtime v1.16.0
	github.com/go-logr/logr v1.4.2
	github.com/go-logr/zapr v1.3.0
	github.com/google/go-cmp v0.6.0
	github.com/pkg/errors v0.9.1
	github.com/stretchr/testify v1.9.0
	go.elastic.co/ecszap v1.0.2
	go.uber.org/zap v1.27.0
<<<<<<< HEAD
	k8s.io/api v0.30.2
	k8s.io/apimachinery v0.30.2
	k8s.io/client-go v0.30.2
	sigs.k8s.io/controller-runtime v0.17.4
=======
	k8s.io/api v0.30.1
	k8s.io/apimachinery v0.30.1
	k8s.io/client-go v0.30.1
	sigs.k8s.io/controller-runtime v0.18.4
>>>>>>> 05d12445
	software.sslmate.com/src/go-pkcs12 v0.4.0
)

require (
	dario.cat/mergo v1.0.0 // indirect
	github.com/beorn7/perks v1.0.1 // indirect
	github.com/cespare/xxhash/v2 v2.3.0 // indirect
	github.com/davecgh/go-spew v1.1.1 // indirect
	github.com/emicklei/go-restful/v3 v3.12.0 // indirect
	github.com/evanphx/json-patch/v5 v5.9.0 // indirect
	github.com/fsnotify/fsnotify v1.7.0 // indirect
	github.com/go-openapi/jsonpointer v0.21.0 // indirect
	github.com/go-openapi/jsonreference v0.21.0 // indirect
	github.com/go-openapi/swag v0.23.0 // indirect
	github.com/gogo/protobuf v1.3.2 // indirect
	github.com/golang/groupcache v0.0.0-20210331224755-41bb18bfe9da // indirect
	github.com/golang/protobuf v1.5.4 // indirect
	github.com/google/gnostic-models v0.6.8 // indirect
	github.com/google/gofuzz v1.2.0 // indirect
	github.com/google/uuid v1.6.0 // indirect
	github.com/imdario/mergo v0.3.16 // indirect
	github.com/josharian/intern v1.0.0 // indirect
	github.com/json-iterator/go v1.1.12 // indirect
	github.com/mailru/easyjson v0.7.7 // indirect
	github.com/modern-go/concurrent v0.0.0-20180306012644-bacd9c7ef1dd // indirect
	github.com/modern-go/reflect2 v1.0.2 // indirect
	github.com/munnerz/goautoneg v0.0.0-20191010083416-a7dc8b61c822 // indirect
	github.com/pmezard/go-difflib v1.0.0 // indirect
	github.com/prometheus/client_golang v1.18.0 // indirect
	github.com/prometheus/client_model v0.5.0 // indirect
	github.com/prometheus/common v0.48.0 // indirect
	github.com/prometheus/procfs v0.14.0 // indirect
	github.com/spf13/pflag v1.0.5 // indirect
	go.uber.org/multierr v1.11.0 // indirect
	golang.org/x/crypto v0.23.0 // indirect
	golang.org/x/exp v0.0.0-20240506185415-9bf2ced13842 // indirect
	golang.org/x/net v0.25.0 // indirect
	golang.org/x/oauth2 v0.20.0 // indirect
	golang.org/x/sys v0.20.0 // indirect
	golang.org/x/term v0.20.0 // indirect
	golang.org/x/text v0.15.0 // indirect
	golang.org/x/time v0.5.0 // indirect
	gomodules.xyz/jsonpatch/v2 v2.4.0 // indirect
	google.golang.org/protobuf v1.34.1 // indirect
	gopkg.in/inf.v0 v0.9.1 // indirect
	gopkg.in/yaml.v2 v2.4.0 // indirect
	gopkg.in/yaml.v3 v3.0.1 // indirect
	k8s.io/apiextensions-apiserver v0.30.1 // indirect
	k8s.io/klog/v2 v2.120.1 // indirect
	k8s.io/kube-openapi v0.0.0-20240430033511-f0e62f92d13f // indirect
	k8s.io/utils v0.0.0-20240502163921-fe8a2dddb1d0 // indirect
	sigs.k8s.io/json v0.0.0-20221116044647-bc3834ca7abd // indirect
	sigs.k8s.io/structured-merge-diff/v4 v4.4.1 // indirect
	sigs.k8s.io/yaml v1.4.0 // indirect
)<|MERGE_RESOLUTION|>--- conflicted
+++ resolved
@@ -11,17 +11,10 @@
 	github.com/stretchr/testify v1.9.0
 	go.elastic.co/ecszap v1.0.2
 	go.uber.org/zap v1.27.0
-<<<<<<< HEAD
 	k8s.io/api v0.30.2
 	k8s.io/apimachinery v0.30.2
 	k8s.io/client-go v0.30.2
-	sigs.k8s.io/controller-runtime v0.17.4
-=======
-	k8s.io/api v0.30.1
-	k8s.io/apimachinery v0.30.1
-	k8s.io/client-go v0.30.1
 	sigs.k8s.io/controller-runtime v0.18.4
->>>>>>> 05d12445
 	software.sslmate.com/src/go-pkcs12 v0.4.0
 )
 
